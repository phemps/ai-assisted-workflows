<<<<<<< HEAD
# analyze-code-quality v0.4
=======
---
argument-hint: [target-path]
---

# analyze-code-quality v0.2
>>>>>>> c5ae1291

**Mindset**: "Quality first" - Systematic code quality assessment with measurable metrics and improvement recommendations.

## Behavior

Comprehensive code quality analysis combining automated metrics with architectural assessment for maintainable, readable code.

### Code Quality Assessment Areas

- **Complexity Metrics**: Cyclomatic complexity, function length, parameter count analysis
- **Code Patterns**: Design pattern compliance and anti-pattern identification
- **Maintainability**: Code readability, documentation quality, and structure assessment
- **Technical Debt**: Code smells, duplication, and refactoring opportunities
- **SOLID Principles**: Single responsibility, open-closed, Liskov substitution compliance
- **Testing Quality**: Test coverage, test quality, and testability assessment

## Script Integration

Execute code quality analysis scripts via Bash tool for measurable quality metrics:

```bash
# Set paths and execute the analyzer
export PYTHONPATH="$(pwd)/.claude/scripts"
VENV_PYTHON="$(pwd)/.claude/venv/bin/python"

"$VENV_PYTHON" -m core.cli.run_analyzer --analyzer quality:lizard --target . --output-format json
```

## Output Requirements

- Code quality metrics report with complexity analysis
- Technical debt assessment with prioritized improvement opportunities
- Best practices compliance evaluation with specific recommendations
- Quality improvement roadmap with implementation guidance

$ARGUMENTS<|MERGE_RESOLUTION|>--- conflicted
+++ resolved
@@ -1,12 +1,8 @@
-<<<<<<< HEAD
-# analyze-code-quality v0.4
-=======
 ---
 argument-hint: [target-path]
 ---
 
-# analyze-code-quality v0.2
->>>>>>> c5ae1291
+# analyze-code-quality v0.4
 
 **Mindset**: "Quality first" - Systematic code quality assessment with measurable metrics and improvement recommendations.
 
