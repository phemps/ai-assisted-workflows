<<<<<<< HEAD
# analyze-security v0.5
=======
---
argument-hint: [target-path] [--verbose]
---

# analyze-security v0.3
>>>>>>> c5ae1291

**Mindset**: "What could go wrong?" - Combine automated scanning with contextual threat assessment.

## Behavior

Comprehensive security analysis using OWASP Top 10 framework with automated script integration and contextual threat assessment.

## Workflow Process

### Phase 1: Automated Security Assessment

1. **Execute automated security scripts** - Run comprehensive OWASP Top 10 vulnerability detection

   ```bash
   # Set paths and execute the analyzers
   export PYTHONPATH="$(pwd)/.claude/scripts"
   VENV_PYTHON="$(pwd)/.claude/venv/bin/python"

   "$VENV_PYTHON" -m core.cli.run_analyzer --analyzer security:semgrep --target . --output-format json
   "$VENV_PYTHON" -m core.cli.run_analyzer --analyzer security:detect_secrets --target . --output-format json
   ```

2. **Analyze script outputs** - Process automated findings against OWASP framework

   - **semgrep_analyzer.py**: Comprehensive OWASP Top 10 detection including A01 (Injection), A03 (XSS), A07 (Authentication Failures), and input validation using semantic analysis
   - **detect_secrets_analyzer.py**: Advanced entropy-based secrets detection for hardcoded credentials and API keys (A02 - Cryptographic Failures)

3. **Generate security baseline** - Compile automated results for contextual analysis

**⚠️ REQUIRED USER CONFIRMATION**: Ask user "Automated security analysis complete. Proceed with gap assessment? (y/n)" and WAIT for response before continuing to Phase 2. If user responds "n" or "no", stop workflow execution.

### Phase 2: Gap Assessment and Contextual Analysis

1. **Perform OWASP Top 10 systematic coverage review** - Compare automated findings against actual codebase

   - Identify technology-specific security patterns not covered by the script based analysis
   - Assess framework-specific requirements (Django CSRF, React XSS protections, Express.js headers)

2. **Execute autonomous security searches** - Targeted analysis for identified gaps
   - Custom vulnerability pattern searches based on identified technology stack
   - Configuration security validation for detected frameworks
   - Authorization matrix validation for detected user roles and permissions
   - Data flow security analysis between components and external interfaces
   - Infrastructure and deployment security review

**⚠️ REQUIRED USER CONFIRMATION**: Ask user "Gap assessment and contextual analysis complete. Proceed with risk prioritization? (y/n)" and WAIT for response before continuing to Phase 3. If user responds "n" or "no", stop workflow execution.

### Phase 3: Risk Prioritization and Reporting

1. **Correlate and prioritize findings** - Combine automated and contextual analysis results

   - Generate security score based on identified vulnerabilities
   - Prioritize by business impact and exploitability

2. **Create security report** - Format findings by severity level

   - **CRITICAL**: Data breach, system compromise, compliance violation
   - **HIGH**: Privilege escalation, injection, auth bypass
   - **MEDIUM**: Information disclosure, DoS, config issues
   - **LOW**: Hardening opportunities, defense gaps

3. **Generate remediation roadmap** - Phased approach with specific locations
   - Phase 1: Critical security issues requiring immediate attention
   - Phase 2: High priority security concerns
   - Phase 3: Security hardening and configuration improvements

### Phase 4: Quality Validation and Task Transfer

1. **Validate analysis completeness** - Ensure comprehensive OWASP Top 10 coverage

   - Verify all security script outputs processed
   - Confirm gap assessment covered technology-specific patterns

2. **Quality Gates Validation**

   - [ ] All OWASP Top 10 categories systematically assessed
   - [ ] Script outputs validated against codebase architecture
   - [ ] Technology-specific security patterns identified
   - [ ] Business logic vulnerabilities evaluated
   - [ ] Security findings prioritized by business impact

3. **Transfer security tasks to todos.md** - Generate actionable remediation tasks
   - Append formatted security findings with clear priorities to todos.md

**⚠️ REQUIRED USER CONFIRMATION**: Ask user "Security analysis complete and validated. Transfer findings to todos.md? (y/n)" and WAIT for response before proceeding with todo transfer. If user responds "n" or "no", stop workflow execution.

## Enhanced Optional Flags

**--verbose**: Show detailed script outputs, gap analysis table, and comprehensive vulnerability descriptions

## Task Format for todos.md Transfer

```markdown
## Security Remediation Implementation

### Phase 1: Critical Security Issues

- [ ] [CRITICAL-FINDING] - [LOCATION]
- [ ] [CRITICAL-FINDING] - [LOCATION]

### Phase 2: High Priority Security Issues

- [ ] [HIGH-FINDING] - [LOCATION]
- [ ] [HIGH-FINDING] - [LOCATION]

### Phase 3: Security Hardening

- [ ] [MEDIUM-FINDING] - [LOCATION]
- [ ] [LOW-FINDING] - [LOCATION]
```

$ARGUMENTS<|MERGE_RESOLUTION|>--- conflicted
+++ resolved
@@ -1,12 +1,8 @@
-<<<<<<< HEAD
-# analyze-security v0.5
-=======
 ---
 argument-hint: [target-path] [--verbose]
 ---
 
-# analyze-security v0.3
->>>>>>> c5ae1291
+# analyze-security v0.5
 
 **Mindset**: "What could go wrong?" - Combine automated scanning with contextual threat assessment.
 
