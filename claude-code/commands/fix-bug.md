--- conflicted
+++ resolved
@@ -1,12 +1,8 @@
-<<<<<<< HEAD
-# fix-bug v0.4
-=======
 ---
 argument-hint: <bug-description-or-location>
 ---
 
-# fix-bug v0.2
->>>>>>> c5ae1291
+# fix-bug v0.4
 
 **Mindset**: "Fix it right, keep it working" - Preserve existing functionality while eliminating defects.
 
