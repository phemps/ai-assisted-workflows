#!/bin/bash
# AI-Assisted Workflows Installation Script
# Installs the complete workflow system with commands, scripts, and dependencies

set -euo pipefail

# Script configuration
SCRIPT_VERSION="1.2.0"
SCRIPT_DIR="$(cd "$(dirname "${BASH_SOURCE[0]}")" && pwd)"
LOG_FILE="/tmp/ai-workflows-install.log"

# Usage and help
show_usage() {
    cat << 'EOF'
AI-Assisted Workflows Installer

USAGE:
    ./install.sh [TARGET_PATH] [OPTIONS]

ARGUMENTS:
    TARGET_PATH     Directory where .claude/ will be created
                   Examples:
                     ~/                    (User global: ~/.claude/)
                     ./myproject           (Project local: ./myproject/.claude/)
                     /path/to/project      (Custom path: /path/to/project/.claude/)
                   Default: current directory

OPTIONS:
    -h, --help      Show this help message
    -v, --verbose   Enable verbose output
    -n, --dry-run   Show what would be done without making changes
    --skip-python   Skip Python dependencies installation

EXAMPLES:
    # Install in current project (creates ./.claude/)
    ./install.sh

    # Install globally for user (creates ~/.claude/)
    ./install.sh ~

    # Install in specific project
    ./install.sh /path/to/my-project

    # Dry run to see what would happen
    ./install.sh --dry-run

REQUIREMENTS:
    - Python 3.11+
    - Node.js (for frontend analysis)
    - Internet connection for dependencies

EOF
}

# Global variables
VERBOSE=false
DRY_RUN=false
SKIP_PYTHON=false
# Optional non-interactive mode selection for existing installs: fresh|merge|update|cancel
INSTALL_MODE=""
# State flags
MERGE_MODE=false
UPDATE_WORKFLOWS_ONLY=false

# Performance optimization: cache pip list
PIP_LIST_CACHE=""

# Loading spinner function with optional timeout
spinner() {
    local pid=$1
    local desc=$2
    local timeout=${3:-0}  # Optional timeout in seconds, 0 means no timeout
    local spin='⠋⠙⠹⠸⠼⠴⠦⠧⠇⠏'
    local i=0
    local start_time=$(date +%s)

    # Hide cursor; ensure it's restored on exit
    tput civis
    trap 'tput cnorm' EXIT

    while kill -0 $pid 2>/dev/null; do
        local elapsed=$(($(date +%s) - start_time))
<<<<<<< HEAD
        # The \r at the beginning returns cursor to line start
        printf "\r %s %s [%02d:%02d]" "${spin:$((i++ % ${#spin})):1}" "$desc" $((elapsed/60)) $((elapsed%60))
=======

        # Check timeout if specified
        if [[ $timeout -gt 0 && $elapsed -gt $timeout ]]; then
            printf "\r%-60s\r" " "  # Clear line
            log_error "Operation timed out after ${timeout}s"
            kill $pid 2>/dev/null
            return 124  # Standard timeout exit code
        fi

        printf "\r%s %s [%02d:%02d]" "${spin:i%10*charwidth:charwidth}" "$desc" $((elapsed/60)) $((elapsed%60))
        i=$((i+charwidth))
>>>>>>> c5ae1291
        sleep 0.1
    done
    
    wait $pid
    local exit_code=$?
    
    # Clear the entire line and move cursor to the beginning
    printf "\r\033[2K"
    
    # Restore cursor
    tput cnorm
    trap - EXIT
    
    return $exit_code
}

# Installation phase display
show_phase() {
    local phase=$1
    local total=$2
    local desc=$3
    echo ""
    echo "[$phase/$total] $desc"
    echo "----------------------------------------"
}

# Show installation header
show_header() {
    echo ""
    echo "┌─────────────────────────────────────┐"
    echo "│  AI-Assisted Workflows Installer    │"
    echo "│  Version $SCRIPT_VERSION            │"
    echo "└─────────────────────────────────────┘"
}

# Parse command line arguments
parse_args() {
    # Reset TARGET_PATH to empty to detect if user provided one
    TARGET_PATH=""

    while [[ $# -gt 0 ]]; do
        case $1 in
            -h|--help)
                show_usage
                exit 0
                ;;
            -v|--verbose)
                VERBOSE=true
                shift
                ;;
            -n|--dry-run)
                DRY_RUN=true
                shift
                ;;
            --skip-python)
                SKIP_PYTHON=true
                shift
                ;;
            --mode)
                # Non-interactive install mode for existing installations
                if [[ -n "${2:-}" ]]; then
                    case "$2" in
                        fresh|merge|update|cancel)
                            INSTALL_MODE="$2"
                            shift 2
                            ;;
                        *)
                            echo "Invalid value for --mode: $2 (use fresh|merge|update|cancel)" >&2
                            exit 1
                            ;;
                    esac
                else
                    echo "--mode requires a value (fresh|merge|update|cancel)" >&2
                    exit 1
                fi
                ;;
            -*)
                echo "Unknown option: $1" >&2
                show_usage
                exit 1
                ;;
            *)
                if [[ -z "$TARGET_PATH" ]]; then
                    TARGET_PATH="$1"
                else
                    echo "Error: Multiple target paths specified" >&2
                    exit 1
                fi
                shift
                ;;
        esac
    done

    # Set default if no target path provided
    if [[ -z "$TARGET_PATH" ]]; then
        TARGET_PATH="$(pwd)"
    fi
}

# Logging functions
log() {
    echo "[$(date '+%Y-%m-%d %H:%M:%S')] $*" | tee -a "$LOG_FILE"
}

log_verbose() {
    if [[ "$VERBOSE" == "true" ]]; then
        log "$@"
    else
        echo "[$(date '+%Y-%m-%d %H:%M:%S')] $*" >> "$LOG_FILE"
    fi
}

log_error() {
    echo "[ERROR] $*" | tee -a "$LOG_FILE" >&2
}

# Platform detection
detect_platform() {
    case "$(uname -s)" in
        Darwin*)
            PLATFORM="macos"
            ;;
        Linux*)
            PLATFORM="linux"
            ;;
        CYGWIN*|MINGW*|MSYS*)
            PLATFORM="windows"
            ;;
        *)
            log_error "Unsupported platform: $(uname -s)"
            exit 1
            ;;
    esac
    log_verbose "Detected platform: $PLATFORM"
}

# Environment validation
check_python() {
    log_verbose "Checking Python installation..."

    if ! command -v python3 &> /dev/null; then
        log_error "Python 3 is required but not installed"
        echo "Please install Python 3.11+ and try again"
        exit 1
    fi

    local python_version
    python_version=$(python3 -c "import sys; print('.'.join(map(str, sys.version_info[:2])))")
    log_verbose "Found Python $python_version"

    if ! python3 -c "import sys; sys.exit(0 if sys.version_info >= (3, 11) else 1)"; then
        log_error "Python 3.11+ is required, found Python $python_version"
        echo "Please upgrade to Python 3.11 or later: https://www.python.org/downloads/"
        exit 1
    fi

    if ! command -v pip3 &> /dev/null; then
        log_error "pip3 is required but not found"
        echo "Please install pip3 and try again"
        exit 1
    fi

    # Cache pip list for faster package checks later
    log_verbose "Caching package list for performance..."
    PIP_LIST_CACHE=$(pip3 list --format=freeze 2>/dev/null || echo "")
}

check_node() {
    log_verbose "Checking Node.js installation..."

    if ! command -v node &> /dev/null; then
        log_error "Node.js is required for frontend analysis and MCP tools"
        echo "Install Node.js from https://nodejs.org"
        exit 1
    fi

    if ! command -v npm &> /dev/null; then
        log_error "npm is required for frontend analysis dependencies"
        echo "Install npm (usually comes with Node.js)"
        exit 1
    fi

    local node_version
    node_version=$(node --version)
    local npm_version
    npm_version=$(npm --version)
    log_verbose "Found Node.js $node_version, npm $npm_version"
}


check_eslint() {
    log "Checking ESLint installation (required for frontend analysis)..."

    # Check if ESLint is available via npx
    if ! npx eslint --version &> /dev/null; then
        log "ESLint not found, installing required packages..."
        install_eslint_packages
    else
        log_verbose "ESLint found, verifying required plugins..."
        verify_eslint_plugins
    fi
}

check_security_tools() {
    log "Checking security analysis tools (required for semantic analysis)..."

    # Check if Semgrep is available
    if ! command -v semgrep &> /dev/null; then
        log "Semgrep not found, will be installed with Python dependencies..."
        SEMGREP_MISSING=true
    else
        local semgrep_version
        semgrep_version=$(semgrep --version 2>/dev/null || echo "unknown")
        log_verbose "Found Semgrep $semgrep_version"
    fi

    # Check if detect-secrets is available
    if ! command -v detect-secrets &> /dev/null; then
        log "detect-secrets not found, will be installed with Python dependencies..."
        DETECT_SECRETS_MISSING=true
    else
        local detect_secrets_version
        detect_secrets_version=$(detect-secrets --version 2>/dev/null || echo "unknown")
        log_verbose "Found detect-secrets $detect_secrets_version"
    fi

    # Check if sqlfluff is available
    if ! command -v sqlfluff &> /dev/null; then
        log "SQLFluff not found, will be installed with Python dependencies..."
        SQLFLUFF_MISSING=true
    else
        local sqlfluff_version
        sqlfluff_version=$(sqlfluff --version 2>/dev/null || echo "unknown")
        log_verbose "Found SQLFluff $sqlfluff_version"
    fi
}

install_eslint_packages() {
    log "Installing ESLint and required plugins..."

    if [[ "$DRY_RUN" == "true" ]]; then
        log "Would install ESLint packages"
        return 0
    fi

    cd "$INSTALL_DIR"

    # Create package.json if it doesn't exist
    if [[ ! -f "package.json" ]]; then
        log_verbose "Creating package.json..."
        cat > package.json << EOF
{
  "name": "claude-code-workflows",
  "version": "1.0.0",
  "description": "Frontend analysis dependencies for AI-Assisted Workflows",
  "private": true,
  "devDependencies": {}
}
EOF
    fi

    # Install ESLint and required plugins
    log_verbose "Installing ESLint packages..."
    ( npm install --save-dev --no-audit --no-fund \
        eslint@latest \
        @typescript-eslint/parser@latest \
        @typescript-eslint/eslint-plugin@latest \
        eslint-plugin-react@latest \
        eslint-plugin-react-hooks@latest \
        eslint-plugin-import@latest \
        eslint-plugin-vue@latest \
        eslint-plugin-svelte@latest > /tmp/npm_install.log 2>&1 ) &
    if spinner $! "Installing ESLint packages" 120; then  # 2 minute timeout
        log "ESLint packages installed successfully"
        # Clean up successful install log
        rm -f /tmp/npm_install.log
    else
        local exit_code=$?
        log_error "Failed to install ESLint packages"
        if [[ $exit_code -eq 124 ]]; then
            log_error "Installation timed out after 2 minutes"
        fi
        if [[ -f /tmp/npm_install.log ]]; then
            echo "npm install output:"
            cat /tmp/npm_install.log
        fi
        echo "Please install manually with:"
        echo "  npm install -g eslint @typescript-eslint/parser eslint-plugin-react eslint-plugin-vue eslint-plugin-import"
        exit 1
    fi
}

verify_eslint_plugins() {
    local required_plugins=(
        "@typescript-eslint/parser"
        "eslint-plugin-react"
        "eslint-plugin-import"
        "eslint-plugin-vue"
    )

    for plugin in "${required_plugins[@]}"; do
        # Try to check if plugin is available (this is a best-effort check)
        if ! npm list "$plugin" &> /dev/null && ! npm list -g "$plugin" &> /dev/null; then
            log_verbose "Plugin $plugin may not be available, but continuing..."
        fi
    done

    log_verbose "ESLint plugin verification completed"
}

# Directory setup with custom paths
setup_install_dir() {
    log_verbose "Setting up installation directory..."

    # Resolve and validate target path
    if [[ "$TARGET_PATH" == "~" ]]; then
        TARGET_PATH="$HOME"
    elif [[ "$TARGET_PATH" == ~* ]]; then
        TARGET_PATH="${TARGET_PATH/#\~/$HOME}"
    fi

    # Convert to absolute path
    TARGET_PATH=$(realpath "$TARGET_PATH" 2>/dev/null || echo "$TARGET_PATH")

    # Create target directory if it doesn't exist
    if [[ ! -d "$TARGET_PATH" ]]; then
        if [[ "$DRY_RUN" == "true" ]]; then
            log "Would create directory: $TARGET_PATH"
        else
            log_verbose "Creating target directory: $TARGET_PATH"
            ( mkdir -p "$TARGET_PATH" ) &
            spinner $! "Creating target directory"
        fi
    fi

    # Set final installation path
    # Check if TARGET_PATH already ends with .claude
    if [[ "$TARGET_PATH" == */.claude ]]; then
        # User already specified .claude in the path
        INSTALL_DIR="$TARGET_PATH"
        log_verbose "Target path already ends with .claude, using it directly"
    else
        # Append .claude to the path
        INSTALL_DIR="$TARGET_PATH/.claude"
        log_verbose "Appending .claude to target path"
    fi

    log "Installation target: $INSTALL_DIR"

    # Handle existing installation
    if [[ -d "$INSTALL_DIR" ]]; then
        if [[ "$DRY_RUN" == "true" ]]; then
            log "Would handle existing .claude directory at: $INSTALL_DIR"
            log "Would create automatic backup before proceeding"
            log "Would prompt user for fresh install/merge/workflows-only/cancel choice"
        else
            # Always create a backup first
            local backup_dir="${INSTALL_DIR}.backup.$(date +%Y%m%d_%H%M%S)"
            log "Creating automatic backup of existing installation to: $backup_dir"
            ( cp -r "$INSTALL_DIR" "$backup_dir" 2>/dev/null ) &
            spinner $! "Creating backup"

            echo ""
            echo "Found existing .claude directory at: $INSTALL_DIR"
            echo "Automatic backup created at: $backup_dir"
            echo ""
            echo "Choose an option:"
            echo "  1) Fresh install (replace existing)"
            echo "  2) Merge with existing (preserve user customizations)"
            echo "  3) Update workflows only (overwrite commands & scripts, preserve everything else)"
            echo "  4) Cancel installation (backup remains)"
            echo ""

            # Determine choice based on mode/TTY
            if [[ -n "$INSTALL_MODE" ]]; then
                case "$INSTALL_MODE" in
                    fresh) choice=1 ;;
                    merge) choice=2 ;;
                    update) choice=3 ;;
                    cancel) choice=4 ;;
                esac
                echo "Non-interactive mode: $INSTALL_MODE"
            elif [[ ! -t 0 ]]; then
                # No TTY attached; default to update workflows only
                choice=3
                echo "Non-interactive environment detected. Defaulting to: Update workflows only"
            else
                # Interactive prompt with default=3 and validation loop
                while true; do
                    read -r -p "Enter choice [1-4] (default 3): " choice
                    choice=${choice:-3}
                    case $choice in
                        1|2|3|4) break ;;
                        *) echo "Invalid choice. Please enter 1, 2, 3, or 4." ;;
                    esac
                done
            fi

            case $choice in
                1)
                    log "Proceeding with fresh installation"
                    rm -rf "$INSTALL_DIR"
                    ;;
                2)
                    log "Merging with existing installation"
                    MERGE_MODE=true
                    ;;
                3)
                    log "Updating workflows only (commands & scripts)"
                    UPDATE_WORKFLOWS_ONLY=true
                    ;;
                4)
                    log "Installation cancelled by user"
                    echo "Your backup is preserved at: $backup_dir"
                    exit 0
                    ;;
            esac
        fi
    fi

    # Create installation directory
    if [[ "$DRY_RUN" == "true" ]]; then
        log "Would create installation directory: $INSTALL_DIR"
    else
        mkdir -p "$INSTALL_DIR"
    fi
}

# Handle global rules merging or copying
handle_global_rules() {
    local source_dir="$1"
    local source_rules_md="$source_dir/rules/global.claude.rules.md"
    local target_claude_md="$INSTALL_DIR/claude.md"

    # Check if our source global.claude.rules.md exists
    if [[ ! -f "$source_rules_md" ]]; then
        log_error "Global rules file not found: $source_rules_md"
        exit 1
    fi

    if [[ -f "$target_claude_md" ]]; then
        # Target claude.md exists, append our content as a new section
        log_verbose "Existing claude.md found, appending AI-Assisted Workflows section..."

        # Check if our section already exists (search for our header comment)
        if grep -q "# AI-Assisted Workflows v" "$target_claude_md" 2>/dev/null; then
            log_verbose "AI-Assisted Workflows section already exists, skipping merge"
            return 0
        fi

        # Append our content as a new section with header
        {
            echo ""
            echo "---"
            echo ""
            echo "# AI-Assisted Workflows v$SCRIPT_VERSION - Auto-generated, do not edit"
            echo ""
            cat "$source_rules_md"
        } >> "$target_claude_md"

        log "Appended AI-Assisted Workflows section to existing claude.md"
    else
        # No existing claude.md, copy ours with header
        log_verbose "No existing claude.md found, creating new one with global rules..."
        {
            echo "# AI-Assisted Workflows v$SCRIPT_VERSION - Auto-generated, do not edit"
            echo ""
            cat "$source_rules_md"
        } > "$target_claude_md"
        log "Created claude.md with global rules in installation directory"
    fi
}

# File copy operations
copy_files() {
    log_verbose "Copying workflow files..."

    local source_dir="$SCRIPT_DIR"

    # Verify source files exist
    # Check if we have the expected subdirectories
    local shared_dir="$(dirname "$source_dir")/shared"
    if [[ ! -d "$source_dir/commands" ]] || [[ ! -d "$shared_dir" ]]; then
        log_error "Source files not found"
        log_error "Expected to find: $source_dir/commands/ and $shared_dir"
        exit 1
    fi

    if [[ "$DRY_RUN" == "true" ]]; then
        log "Would copy files from $source_dir to $INSTALL_DIR"
        return 0
    fi

    # Copy workflow files
    log_verbose "Copying workflow files..."
    if [[ "${MERGE_MODE:-false}" == "true" ]]; then
        # Merge mode: preserve existing files, copy new ones
        log "Merge mode: preserving existing files while adding new ones..."

        # Track what's being preserved vs added
        local preserved_count=0
        local added_count=0
        local custom_commands=()

        # Check for custom commands
        if [[ -d "$INSTALL_DIR/commands" ]]; then
            for cmd in "$INSTALL_DIR/commands"/*; do
                if [[ -f "$cmd" ]]; then
                    local cmd_name=$(basename "$cmd")
                    if ! [[ -f "$source_dir/commands/$cmd_name" ]]; then
                        custom_commands+=("$cmd_name")
                    fi
                fi
            done
        fi

        # Copy with no-clobber, excluding docs directory
        ( find "$source_dir" -mindepth 1 -maxdepth 1 -not -name "docs" -not -name "install.sh" -not -name "install.ps1" -exec cp -rn {} "$INSTALL_DIR/" \; 2>/dev/null || true ) &
        spinner $! "Copying workflow files"

        # Copy scripts from shared/ subdirectories if they don't exist
        local shared_dir="$(dirname "$source_dir")/shared"
        if [[ ! -d "$INSTALL_DIR/scripts" ]]; then
            mkdir -p "$INSTALL_DIR/scripts"
            for subdir in analyzers generators setup utils ci core config; do
                if [[ -d "$shared_dir/$subdir" ]]; then
                    ( cp -r "$shared_dir/$subdir" "$INSTALL_DIR/scripts/$subdir" ) &
                    spinner $! "Copying $subdir scripts"
                fi
            done
        fi

        # Report custom commands preserved
        if [[ ${#custom_commands[@]} -gt 0 ]]; then
            echo "  Preserved custom commands:"
            for cmd in "${custom_commands[@]}"; do
                echo "    - $cmd"
            done
        fi

        echo "  Merge complete. Existing files preserved, new files added."
    elif [[ "${UPDATE_WORKFLOWS_ONLY:-false}" == "true" ]]; then
        # Update workflows only: update built-in commands, scripts, agents, templates, and rules, preserve custom commands and everything else
        log "Updating workflows only: built-in commands, scripts, agents, templates, and rules directories..."

        # Update built-in commands while preserving custom commands
        if [[ -d "$source_dir/commands" ]]; then
            log "  Updating commands directory (preserving custom commands)..."
            local custom_commands=()

            # Identify existing custom commands
            if [[ -d "$INSTALL_DIR/commands" ]]; then
                for cmd in "$INSTALL_DIR/commands"/*; do
                    if [[ -f "$cmd" ]]; then
                        local cmd_name=$(basename "$cmd")
                        if ! [[ -f "$source_dir/commands/$cmd_name" ]]; then
                            custom_commands+=("$cmd_name")
                        fi
                    fi
                done
            fi

            # Create commands directory if it doesn't exist
            mkdir -p "$INSTALL_DIR/commands"

            # Copy/overwrite built-in commands (this preserves any custom commands not in source)
            cp "$source_dir/commands"/* "$INSTALL_DIR/commands/"

            # Report preserved custom commands
            if [[ ${#custom_commands[@]} -gt 0 ]]; then
                echo "    Preserved custom commands:"
                for cmd in "${custom_commands[@]}"; do
                    echo "      - $cmd"
                done
            fi
        fi

        # Update scripts directory (preserve custom scripts)
        local shared_dir="$(dirname "$source_dir")/shared"
        if [[ -d "$shared_dir" ]]; then
            log "  Updating scripts directory (preserving custom scripts)..."

            # Backup custom scripts if they exist
            local custom_scripts=()
            if [[ -d "$INSTALL_DIR/scripts" ]]; then
                # Find custom scripts that aren't in our source
                while IFS= read -r -d '' script_file; do
                    local rel_path="${script_file#$INSTALL_DIR/scripts/}"
                    local found_in_source=false
                    for subdir in analyzers generators setup utils ci core config; do
                        if [[ -f "$shared_dir/$subdir/${rel_path#*/}" ]] && [[ "$rel_path" == "$subdir/"* ]]; then
                            found_in_source=true
                            break
                        fi
                    done
                    if [[ "$found_in_source" == "false" ]]; then
                        custom_scripts+=("$rel_path")
                    fi
                done < <(find "$INSTALL_DIR/scripts" -type f -print0 2>/dev/null)

                # Create temp backup of custom scripts
                if [[ ${#custom_scripts[@]} -gt 0 ]]; then
                    local temp_backup=$(mktemp -d)
                    for script in "${custom_scripts[@]}"; do
                        local script_dir=$(dirname "$temp_backup/$script")
                        mkdir -p "$script_dir"
                        cp "$INSTALL_DIR/scripts/$script" "$temp_backup/$script"
                    done
                fi
            fi

            # Remove and recreate scripts directory
            rm -rf "$INSTALL_DIR/scripts"
            mkdir -p "$INSTALL_DIR/scripts"
            for subdir in analyzers generators setup utils ci core config; do
                if [[ -d "$shared_dir/$subdir" ]]; then
                    cp -r "$shared_dir/$subdir" "$INSTALL_DIR/scripts/$subdir"
                fi
            done

            # Restore custom scripts
            if [[ ${#custom_scripts[@]} -gt 0 ]]; then
                echo "    Preserved custom scripts:"
                for script in "${custom_scripts[@]}"; do
                    local script_dir=$(dirname "$INSTALL_DIR/scripts/$script")
                    mkdir -p "$script_dir"
                    cp "$temp_backup/$script" "$INSTALL_DIR/scripts/$script"
                    echo "      - $script"
                done
                rm -rf "$temp_backup"
            fi
        fi

        # Update agents directory
        if [[ -d "$source_dir/agents" ]]; then
            log "  Updating agents directory..."
            rm -rf "$INSTALL_DIR/agents"
            cp -r "$source_dir/agents" "$INSTALL_DIR/"
        fi

        # Update templates directory
        if [[ -d "$source_dir/templates" ]]; then
            log "  Updating templates directory..."
            rm -rf "$INSTALL_DIR/templates"
            cp -r "$source_dir/templates" "$INSTALL_DIR/"
        fi

        # Update rules directory
        if [[ -d "$source_dir/rules" ]]; then
            log "  Updating rules directory..."
            rm -rf "$INSTALL_DIR/rules"
            cp -r "$source_dir/rules" "$INSTALL_DIR/"
        fi

        echo "  Workflow update complete. Built-in commands, scripts, agents, templates, and rules updated, custom commands and other files preserved."
    else
        # Fresh install: copy everything except docs and install scripts
        ( find "$source_dir" -mindepth 1 -maxdepth 1 -not -name "docs" -not -name "install.sh" -not -name "install.ps1" -exec cp -r {} "$INSTALL_DIR/" \; ) &
        spinner $! "Copying workflow files"

        # Copy scripts from shared/ subdirectories
        local shared_dir="$(dirname "$source_dir")/shared"
        mkdir -p "$INSTALL_DIR/scripts"
        for subdir in analyzers generators setup utils ci core config test-paths; do
            if [[ -d "$shared_dir/$subdir" ]]; then
                ( cp -r "$shared_dir/$subdir" "$INSTALL_DIR/scripts/$subdir" ) &
                spinner $! "Copying $subdir scripts"
            fi
        done
    fi

    # Copy CLAUDE.md if it exists in source directory
    if [[ -f "$source_dir/CLAUDE.md" ]]; then
        log_verbose "Copying CLAUDE.md..."
        cp "$source_dir/CLAUDE.md" "$INSTALL_DIR/"
    fi

    # Handle global rules merging or copying
    handle_global_rules "$source_dir"

    # Set proper permissions (combined for efficiency)
    ( find "$INSTALL_DIR" \( -name "*.py" -o -name "*.sh" \) -exec chmod +x {} + ) &
    spinner $! "Setting file permissions"

    log "Files copied successfully"
}


# Create installation log for uninstall tracking
create_installation_log() {
    log "Creating installation log for uninstall tracking..."

    if [[ "$DRY_RUN" == "true" ]]; then
        log "Would create installation log"
        return 0
    fi

    local log_file="$INSTALL_DIR/installation-log.txt"
    local requirements_file="$INSTALL_DIR/scripts/setup/requirements.txt"

    # Create log file with header
    cat > "$log_file" << EOF
# AI-Assisted Workflows Installation Log
# DO NOT DELETE - Used by uninstall script to determine safe removal
# Generated on: $(date)
# Installation directory: $INSTALL_DIR

[PRE_EXISTING_PYTHON_PACKAGES]
EOF

    # Check which Python packages were already installed
    if [[ -f "$requirements_file" ]]; then
        while IFS= read -r line; do
            # Skip empty lines and comments
            [[ -z "$line" || "$line" =~ ^[[:space:]]*# ]] && continue
            # Extract package name (everything before ==, >=, etc.)
            local pkg=$(echo "$line" | sed 's/[>=<].*//' | tr -d ' ')
            if [[ -n "$pkg" ]] && echo "$PIP_LIST_CACHE" | grep -q "^${pkg}=="; then
                echo "$pkg" >> "$log_file"
                log_verbose "Pre-existing Python package: $pkg"
            fi
        done < "$requirements_file"
    fi

    # Initialize sections for newly installed items
    cat >> "$log_file" << EOF

[NEWLY_INSTALLED_PYTHON_PACKAGES]
EOF

    log_verbose "Installation log created: installation-log.txt"
}

# Update installation log with newly installed items
update_installation_log() {
    local item_type="$1"
    local item_name="$2"

    if [[ "$DRY_RUN" == "true" ]]; then
        return 0
    fi

    local log_file="$INSTALL_DIR/installation-log.txt"

    if [[ ! -f "$log_file" ]]; then
        log_verbose "Installation log file not found, skipping log update for: $item_type - $item_name"
        return 0
    fi

    # Add item to appropriate section
    if [[ "$item_type" == "python" ]]; then
        if echo "$item_name" >> "$log_file"; then
            log_verbose "Added to installation log: $item_type - $item_name"
        else
            log_verbose "Warning: Failed to add Python package to installation log: $item_name"
        fi
    else
        log_verbose "Warning: Unknown item type for installation log: $item_type"
    fi
}

# Python dependency installation
install_python_deps() {
    if [[ "$SKIP_PYTHON" == "true" ]]; then
        log "Skipping Python dependencies installation"
        return 0
    fi

    log "Setting up Python virtual environment and installing dependencies..."

    if [[ "$DRY_RUN" == "true" ]]; then
        log "Would create virtual environment and install Python dependencies"
        return 0
    fi

    local venv_dir="$INSTALL_DIR/venv"
    local requirements_file="$INSTALL_DIR/scripts/setup/requirements.txt"

    if [[ ! -f "$requirements_file" ]]; then
        log_error "requirements.txt not found at: $requirements_file"
        exit 1
    fi

    # 1. Create Python virtual environment
    log_verbose "Creating Python virtual environment at: $venv_dir"
    ( python3 -m venv "$venv_dir" > /tmp/venv_create.log 2>&1 ) &
    if spinner $! "Creating Python virtual environment"; then
        log "Virtual environment created successfully."
    else
        log_error "Failed to create Python virtual environment. Check log: /tmp/venv_create.log"
        exit 1
    fi

    # 2. Activate environment and install dependencies
    log_verbose "Activating virtual environment and installing dependencies..."
    
    # Run installation in a subshell to keep activation temporary
    (
        # Activate the virtual environment
        source "$venv_dir/bin/activate"

        # Install dependencies
        python -m pip install --upgrade pip > /tmp/pip_install.log 2>&1
        python -m pip install -r "$requirements_file" >> /tmp/pip_install.log 2>&1
    ) &
    if spinner $! "Installing Python dependencies"; then
        log "Python dependencies installed successfully in the virtual environment."
        
        # Since we are in a venv, all packages are "newly installed" relative to the venv.
        # We can log them all.
        local packages_to_log=()
        while IFS= read -r line; do
            [[ -z "$line" || "$line" =~ ^[[:space:]]*# ]] && continue
            local pkg=$(echo "$line" | sed 's/[>=<].*//' | tr -d ' ')
            [[ -n "$pkg" ]] && update_installation_log "python" "$pkg"
        done < "$requirements_file"

<<<<<<< HEAD
    else
        log_error "Python dependencies installation failed. Check log: /tmp/pip_install.log"
        exit 1
    fi

    # Deactivation is not strictly necessary as the activation was in a subshell,
    # but it's good practice to mention it. The subshell approach is cleaner.
    log_verbose "Dependency installation complete. Environment was handled in a subshell."
}

# MCP tools installation
install_mcp_tools() {
    if [[ "$SKIP_MCP" == "true" ]]; then
        log "Skipping MCP tools installation"
        return 0
    fi

    log "Installing MCP tools..."

    if [[ "$DRY_RUN" == "true" ]]; then
        log "Would install MCP tools: sequential-thinking, grep"
        return 0
    fi

    local mcp_failed=false

    # Install sequential-thinking
    log_verbose "Installing sequential-thinking MCP tool..."

    # First check if already installed (with a small delay to ensure claude mcp list is ready)
    sleep 1

    # Get MCP list once and reuse it for both servers (more efficient and consistent)
    local mcp_list_output
    mcp_list_output=$(claude mcp list 2>&1)
    local mcp_list_status=$?

    if [[ $mcp_list_status -ne 0 ]]; then
        log_error "Failed to get MCP server list: $mcp_list_output"
        mcp_failed=true
        return 1
    fi

    # Check if sequential-thinking exists (handle grep failure gracefully)
    if echo "$mcp_list_output" | grep -q "^sequential-thinking:" ; then
        log_verbose "sequential-thinking already installed, skipping"
        update_installation_log "mcp" "sequential-thinking" || log_verbose "Warning: Failed to update installation log for sequential-thinking"
    else
        log_verbose "sequential-thinking not found, attempting installation..."
        # Try to install, capturing the actual error
        local install_output
        ( claude mcp add sequential-thinking -s user -- npx -y @modelcontextprotocol/server-sequential-thinking > /tmp/mcp_seq_install.log 2>&1 ) &
        if spinner $! "Installing MCP tool: sequential-thinking"; then
            install_output="Installation successful"
            install_status=0
        else
            install_status=$?
            install_output=$(cat /tmp/mcp_seq_install.log 2>/dev/null || echo "Installation failed")
        fi

        if [[ $install_status -eq 0 ]]; then
            log_verbose "sequential-thinking installed successfully"
            update_installation_log "mcp" "sequential-thinking"
        elif echo "$install_output" | grep -q "already exists" ; then
            log_verbose "sequential-thinking already exists (detected during install), marking as successful"
            update_installation_log "mcp" "sequential-thinking"
        else
            log_error "Failed to install sequential-thinking MCP tool: $install_output"
            mcp_failed=true
        fi
    fi

    # Install grep
    log_verbose "Installing grep MCP tool..."

    # Check if grep exists (handle grep failure gracefully)
    if echo "$mcp_list_output" | grep -q "^grep:" ; then
        log_verbose "grep already installed, skipping"
        update_installation_log "mcp" "grep" || log_verbose "Warning: Failed to update installation log for grep"
    else
        log_verbose "grep not found, attempting installation..."
        # Try to install, capturing the actual error
        local install_output
        ( claude mcp add --transport http grep https://mcp.grep.app > /tmp/mcp_grep_install.log 2>&1 ) &
        if spinner $! "Installing MCP tool: grep"; then
            install_output="Installation successful"
            install_status=0
        else
            install_status=$?
            install_output=$(cat /tmp/mcp_grep_install.log 2>/dev/null || echo "Installation failed")
=======
    # Run Python dependency installation with automatic 'yes' response
    ( echo "y" | PYTHONPATH="$INSTALL_DIR/scripts" python3 "$setup_script" > /tmp/pip_install.log 2>&1 ) &
    if spinner $! "Installing Python packages" 300; then  # 5 minute timeout for Python packages
        log "Python dependencies installed successfully"
        # Clean up successful install log
        rm -f /tmp/pip_install.log

        # Check which packages are now installed and update log for newly installed ones
        for pkg in "${packages_to_check[@]}"; do
            if python3 -m pip show "$pkg" &>/dev/null; then
                # Check if this package was pre-existing by reading the installation log
                local log_file="$INSTALL_DIR/installation-log.txt"
                if [[ -f "$log_file" ]]; then
                    # Check if package is NOT in the pre-existing list
                    if ! grep -A 100 "^\[PRE_EXISTING_PYTHON_PACKAGES\]" "$log_file" | grep -q "^$pkg$"; then
                        update_installation_log "python" "$pkg"
                    fi
                else
                    # No log file, assume it's newly installed
                    update_installation_log "python" "$pkg"
                fi
            fi
        done
    else
        local exit_code=$?
        log_error "Python dependencies installation failed"
        if [[ $exit_code -eq 124 ]]; then
            log_error "Installation timed out after 5 minutes"
>>>>>>> c5ae1291
        fi
        if [[ -f /tmp/pip_install.log ]]; then
            echo "Python installation output:"
            tail -20 /tmp/pip_install.log  # Show last 20 lines
        fi
        exit 1
    fi
}


# Installation verification
verify_installation() {
    log "Verifying installation..."

    if [[ "$DRY_RUN" == "true" ]]; then
        log "Would verify installation"
        return 0
    fi

    if [[ "$DRY_RUN" != "true" ]]; then
        local test_script="$INSTALL_DIR/scripts/setup/test_install.py"
        local venv_dir="$INSTALL_DIR/venv"

        # Test Python dependencies
        if [[ "$SKIP_PYTHON" != "true" ]] && [[ -f "$test_script" ]]; then
            log_verbose "Testing Python dependencies..."
            cd "$INSTALL_DIR"
            if PYTHONPATH="$INSTALL_DIR/scripts" "$venv_dir/bin/python3" "$test_script" >> "$LOG_FILE" 2>&1; then
                log_verbose "Python dependencies verification passed"
            else
                log_error "Python dependencies verification failed"
                exit 1
            fi
        fi
    fi


    # Test file structure
    if [[ "$DRY_RUN" != "true" ]]; then
        local required_dirs=("commands" "scripts" "rules" "templates")
        for dir in "${required_dirs[@]}"; do
            if [[ ! -d "$INSTALL_DIR/$dir" ]]; then
                log_error "Required directory missing: $INSTALL_DIR/$dir"
                exit 1
            fi
        done


        # Verify custom commands preservation if in merge mode
        if [[ "${MERGE_MODE:-false}" == "true" ]]; then
            log_verbose "Verifying custom commands preservation..."
            local custom_commands_found=0

            if [[ -d "$INSTALL_DIR/commands" ]]; then
                for cmd in "$INSTALL_DIR/commands"/*; do
                    if [[ -f "$cmd" ]]; then
                        local cmd_name=$(basename "$cmd")
                        # Check if this is a custom command (not in source)
                        if ! [[ -f "$SCRIPT_DIR/commands/$cmd_name" ]]; then
                            log_verbose "  Custom command preserved: $cmd_name"
                            ((custom_commands_found++))
                        fi
                    fi
                done
            fi

            if [[ $custom_commands_found -gt 0 ]]; then
                log "Verified: $custom_commands_found custom command(s) preserved"
            fi
        fi
    fi

    log "Installation verification completed successfully"
}

# Display post-installation information
show_completion() {
    echo ""
    echo "🎉 AI-Assisted Workflows installation completed successfully!"
    echo ""
    echo "Installation location: $INSTALL_DIR"
    echo ""
    echo "Available commands (12 total):"
    echo "  Analysis: analyze-security, analyze-architecture, analyze-performance, etc."
    echo "  Planning: plan-solution, plan-ux-prd, plan-refactor"
    echo "  Fixing:  fix-bug, fix-performance, fix-test"
    echo "  Build Flags: --prototype, --tdd (via claude.md)"
    echo ""
    echo "Usage examples:"
    echo "  /analyze-security   (run security analysis)"
    echo "  /plan-solution     (solve technical challenges)"
    echo "  /fix-bug --tdd     (test-driven bug fixing)"
    echo ""

    echo "Enable Codebase-Expert Agent (AI-powered code search):"
    echo "  1. /setup-ci-monitoring    (index codebase for semantic search)"
    echo "  2. /setup-serena-mcp       (enable enhanced LSP support)"
    echo "  3. Review ci_config.json   (configure directory exclusions)"
    echo ""

    echo "For more information:"
    echo "  View commands: ls $INSTALL_DIR/commands/"
    echo "  Documentation: cat $INSTALL_DIR/CLAUDE.md"
    echo "  Log file: $LOG_FILE"
    echo ""
}

# Error handling and cleanup
cleanup() {
    local exit_code=$?
    if [[ $exit_code -ne 0 ]]; then
        log_error "Installation failed with exit code $exit_code"
        echo ""
        echo "Installation failed. Check the log file for details: $LOG_FILE"
        echo ""
        echo "Common solutions:"
        echo "  1. Ensure Python 3.7+ is installed"
        echo "  2. Check internet connectivity"
        echo "  3. Run with --skip-python if Python deps are causing issues"
        echo ""
    fi
}

# Main installation function
main() {
    parse_args "$@"

    # Set up error handling
    trap cleanup EXIT

    # Initialize log file
    echo "AI-Assisted Workflows Installation Log" > "$LOG_FILE"
    echo "Started: $(date)" >> "$LOG_FILE"
    echo "Arguments: $*" >> "$LOG_FILE"
    echo "" >> "$LOG_FILE"

    log "Starting AI-Assisted Workflows installation (v$SCRIPT_VERSION)"

    if [[ "$DRY_RUN" == "true" ]]; then
        log "DRY RUN MODE - no changes will be made"
    fi

    # Show installation header
    if [[ "$DRY_RUN" != "true" ]]; then
        show_header
    fi

    # Run installation steps with progress display
    show_phase 1 7 "Checking system requirements"
    detect_platform
    check_python &
    check_node &
    wait

    show_phase 2 7 "Checking analysis tools"
    check_security_tools

    show_phase 3 7 "Setting up directories"
    setup_install_dir

    show_phase 4 7 "Copying workflow files"
    copy_files

    show_phase 5 7 "Creating installation tracking"
    create_installation_log

    show_phase 6 7 "Installing dependencies"
    install_python_deps
    check_eslint

    show_phase 7 7 "Verifying installation"
    verify_installation

    if [[ "$DRY_RUN" != "true" ]]; then
        show_completion
    else
        log "Dry run completed - no changes were made"
    fi
}

# Run main function with all arguments
main "$@"<|MERGE_RESOLUTION|>--- conflicted
+++ resolved
@@ -80,10 +80,7 @@
 
     while kill -0 $pid 2>/dev/null; do
         local elapsed=$(($(date +%s) - start_time))
-<<<<<<< HEAD
         # The \r at the beginning returns cursor to line start
-        printf "\r %s %s [%02d:%02d]" "${spin:$((i++ % ${#spin})):1}" "$desc" $((elapsed/60)) $((elapsed%60))
-=======
 
         # Check timeout if specified
         if [[ $timeout -gt 0 && $elapsed -gt $timeout ]]; then
@@ -93,9 +90,7 @@
             return 124  # Standard timeout exit code
         fi
 
-        printf "\r%s %s [%02d:%02d]" "${spin:i%10*charwidth:charwidth}" "$desc" $((elapsed/60)) $((elapsed%60))
-        i=$((i+charwidth))
->>>>>>> c5ae1291
+        printf "\r %s %s [%02d:%02d]" "${spin:$((i++ % ${#spin})):1}" "$desc" $((elapsed/60)) $((elapsed%60))
         sleep 0.1
     done
     
@@ -913,7 +908,6 @@
             [[ -n "$pkg" ]] && update_installation_log "python" "$pkg"
         done < "$requirements_file"
 
-<<<<<<< HEAD
     else
         log_error "Python dependencies installation failed. Check log: /tmp/pip_install.log"
         exit 1
@@ -1004,45 +998,28 @@
         else
             install_status=$?
             install_output=$(cat /tmp/mcp_grep_install.log 2>/dev/null || echo "Installation failed")
-=======
-    # Run Python dependency installation with automatic 'yes' response
-    ( echo "y" | PYTHONPATH="$INSTALL_DIR/scripts" python3 "$setup_script" > /tmp/pip_install.log 2>&1 ) &
-    if spinner $! "Installing Python packages" 300; then  # 5 minute timeout for Python packages
-        log "Python dependencies installed successfully"
-        # Clean up successful install log
-        rm -f /tmp/pip_install.log
-
-        # Check which packages are now installed and update log for newly installed ones
-        for pkg in "${packages_to_check[@]}"; do
-            if python3 -m pip show "$pkg" &>/dev/null; then
-                # Check if this package was pre-existing by reading the installation log
-                local log_file="$INSTALL_DIR/installation-log.txt"
-                if [[ -f "$log_file" ]]; then
-                    # Check if package is NOT in the pre-existing list
-                    if ! grep -A 100 "^\[PRE_EXISTING_PYTHON_PACKAGES\]" "$log_file" | grep -q "^$pkg$"; then
-                        update_installation_log "python" "$pkg"
-                    fi
-                else
-                    # No log file, assume it's newly installed
-                    update_installation_log "python" "$pkg"
-                fi
-            fi
-        done
-    else
-        local exit_code=$?
-        log_error "Python dependencies installation failed"
-        if [[ $exit_code -eq 124 ]]; then
-            log_error "Installation timed out after 5 minutes"
->>>>>>> c5ae1291
-        fi
-        if [[ -f /tmp/pip_install.log ]]; then
-            echo "Python installation output:"
-            tail -20 /tmp/pip_install.log  # Show last 20 lines
-        fi
-        exit 1
-    fi
-}
-
+        fi
+
+        if [[ $install_status -eq 0 ]]; then
+            log_verbose "grep installed successfully"
+            update_installation_log "mcp" "grep"
+        elif echo "$install_output" | grep -q "already exists" ; then
+            log_verbose "grep already exists (detected during install), marking as successful"
+            update_installation_log "mcp" "grep"
+        else
+            log_error "Failed to install grep MCP tool: $install_output"
+            mcp_failed=true
+        fi
+    fi
+
+    if [[ "$mcp_failed" == "true" ]]; then
+        log "Some MCP tools failed to install. You can install them manually later using:"
+        echo "  claude mcp add sequential-thinking -s user -- npx -y @modelcontextprotocol/server-sequential-thinking"
+        echo "  claude mcp add --transport http grep https://mcp.grep.app"
+    else
+        log "MCP tools installed successfully"
+    fi
+}
 
 # Installation verification
 verify_installation() {
